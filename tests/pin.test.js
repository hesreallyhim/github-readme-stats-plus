--- conflicted
+++ resolved
@@ -118,7 +118,6 @@
 
     await pin(req, res);
 
-<<<<<<< HEAD
     expect(res.setHeader).toBeCalledWith("Content-Type", "image/svg+xml");
     const expectedSvg = renderRepoCard(
       {
@@ -147,12 +146,6 @@
       },
     );
     expect(res.send).toBeCalledWith(expectedSvg);
-=======
-    expect(res.setHeader).toHaveBeenCalledWith("Content-Type", "image/svg+xml");
-    expect(res.send).toHaveBeenCalledWith(
-      renderError({ message: "User Repository Not found" }),
-    );
->>>>>>> a11169e2
   });
 
   it("should make all_stats enable issues, PRs, and age", async () => {
@@ -174,7 +167,6 @@
 
     await pin(req, res);
 
-<<<<<<< HEAD
     expect(res.setHeader).toBeCalledWith("Content-Type", "image/svg+xml");
     const expectedSvg = renderRepoCard(
       {
@@ -201,11 +193,6 @@
         show_age: true,
         age_metric: "first",
       },
-=======
-    expect(res.setHeader).toHaveBeenCalledWith("Content-Type", "image/svg+xml");
-    expect(res.send).toHaveBeenCalledWith(
-      renderError({ message: "Organization Repository Not found" }),
->>>>>>> a11169e2
     );
     expect(res.send).toBeCalledWith(expectedSvg);
   });
@@ -228,7 +215,9 @@
     await pin(req, res);
 
     expect(res.setHeader).toBeCalledWith("Content-Type", "image/svg+xml");
-    expect(res.send).toBeCalledWith(renderError("Repository Not found"));
+    expect(res.send).toHaveBeenCalledWith(
+      renderError({ message: "Repository Not found" }),
+    );
   });
 
   it("should render error card if username in blacklist", async () => {
@@ -321,13 +310,9 @@
     expect(res.setHeader).toHaveBeenCalledWith("Content-Type", "image/svg+xml");
     expect(res.setHeader).toHaveBeenCalledWith(
       "Cache-Control",
-<<<<<<< HEAD
-      `max-age=${CONSTANTS.TWELVE_HOURS}, s-maxage=${CONSTANTS.TWELVE_HOURS}`,
-=======
       `max-age=${CACHE_TTL.PIN_CARD.DEFAULT}, ` +
         `s-maxage=${CACHE_TTL.PIN_CARD.DEFAULT}, ` +
         `stale-while-revalidate=${DURATIONS.ONE_DAY}`,
->>>>>>> a11169e2
     );
   });
 });